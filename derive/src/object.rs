use crate::args;
use crate::output_type::OutputType;
use crate::utils::{
    generate_default, generate_guards, generate_post_guards, generate_validator, get_cfg_attrs,
    get_crate_name, get_param_getter_ident, get_rustdoc, parse_graphql_attrs, remove_graphql_attrs,
    GeneratorResult,
};
use inflector::Inflector;
use proc_macro::TokenStream;
use quote::quote;
use syn::ext::IdentExt;
use syn::{Block, Error, FnArg, ImplItem, ItemImpl, Pat, ReturnType, Type, TypeReference};

pub fn generate(
    object_args: &args::Object,
    item_impl: &mut ItemImpl,
) -> GeneratorResult<TokenStream> {
    let crate_name = get_crate_name(object_args.internal);
    let (self_ty, self_name) = match item_impl.self_ty.as_ref() {
        Type::Path(path) => (
            path,
            path.path
                .segments
                .last()
                .map(|s| s.ident.to_string())
                .unwrap(),
        ),
        _ => return Err(Error::new_spanned(&item_impl.self_ty, "Invalid type").into()),
    };
    let generics = &item_impl.generics;
    let where_clause = &item_impl.generics.where_clause;
    let extends = object_args.extends;
    let gql_typename = object_args
        .name
        .clone()
        .unwrap_or_else(|| self_name.clone());

    let desc = get_rustdoc(&item_impl.attrs)?
        .map(|s| quote! { Some(#s) })
        .unwrap_or_else(|| quote! {None});

    let mut resolvers = Vec::new();
    let mut schema_fields = Vec::new();
    let mut find_entities = Vec::new();
    let mut add_keys = Vec::new();
    let mut create_entity_types = Vec::new();

    for item in &mut item_impl.items {
        if let ImplItem::Method(method) = item {
            let method_args: args::ObjectField =
                parse_graphql_attrs(&method.attrs)?.unwrap_or_default();

            if method_args.entity {
                let cfg_attrs = get_cfg_attrs(&method.attrs);

                if method.sig.asyncness.is_none() {
                    return Err(Error::new_spanned(&method, "Must be asynchronous").into());
                }

                let ty = match &method.sig.output {
                    ReturnType::Type(_, ty) => OutputType::parse(ty)?,
                    ReturnType::Default => {
                        return Err(Error::new_spanned(&method.sig.output, "Missing type").into())
                    }
                };
                let mut create_ctx = true;
                let mut args = Vec::new();

                for (idx, arg) in method.sig.inputs.iter_mut().enumerate() {
                    if let FnArg::Receiver(receiver) = arg {
                        if idx != 0 {
                            return Err(Error::new_spanned(
                                receiver,
                                "The self receiver must be the first parameter.",
                            )
                            .into());
                        }
                    } else if let FnArg::Typed(pat) = arg {
                        if idx == 0 {
                            return Err(Error::new_spanned(
                                pat,
                                "The self receiver must be the first parameter.",
                            )
                            .into());
                        }

                        match (&*pat.pat, &*pat.ty) {
                            (Pat::Ident(arg_ident), Type::Path(arg_ty)) => {
                                args.push((
                                    arg_ident.clone(),
                                    arg_ty.clone(),
                                    parse_graphql_attrs::<args::Argument>(&pat.attrs)?
                                        .unwrap_or_default(),
                                ));
                                pat.attrs.clear();
                            }
                            (arg, Type::Reference(TypeReference { elem, .. })) => {
                                if let Type::Path(path) = elem.as_ref() {
                                    if idx != 1
                                        || path.path.segments.last().unwrap().ident != "Context"
                                    {
                                        return Err(Error::new_spanned(
                                            arg,
                                            "The Context must be the second argument.",
                                        )
                                        .into());
                                    } else {
                                        create_ctx = false;
                                    }
                                }
                            }
                            _ => {
                                return Err(Error::new_spanned(arg, "Invalid argument type.").into())
                            }
                        }
                    }
                }

                if create_ctx {
                    let arg =
                        syn::parse2::<FnArg>(quote! { _: &#crate_name::Context<'_> }).unwrap();
                    method.sig.inputs.insert(1, arg);
                }

                let entity_type = ty.value_type();
                let mut key_pat = Vec::new();
                let mut key_getter = Vec::new();
                let mut use_keys = Vec::new();
                let mut keys = Vec::new();
                let mut keys_str = String::new();
                let mut requires_getter = Vec::new();
                let all_key = args.iter().all(|(_, _, arg)| !arg.key);

                if args.is_empty() {
                    return Err(Error::new_spanned(
                        method,
                        "Entity need to have at least one key.",
                    )
                    .into());
                }

                for (ident, ty, args::Argument { name, key, .. }) in &args {
                    let is_key = all_key || *key;
                    let name = name
                        .clone()
                        .unwrap_or_else(|| ident.ident.unraw().to_string().to_camel_case());

                    if is_key {
                        if !keys_str.is_empty() {
                            keys_str.push(' ');
                        }
                        keys_str.push_str(&name);

                        key_pat.push(quote! {
                            Some(#ident)
                        });
                        key_getter.push(quote! {
                            params.get(#name).and_then(|value| {
                                let value: Option<#ty> = #crate_name::InputValueType::parse(Some(value.clone())).ok();
                                value
                            })
                        });
                        keys.push(name);
                        use_keys.push(ident);
                    } else {
                        // requires
                        requires_getter.push(quote! {
                            let #ident: #ty = #crate_name::InputValueType::parse(params.get(#name).cloned()).
                                map_err(|err| err.into_server_error().at(ctx.item.pos))?;
                        });
                        use_keys.push(ident);
                    }
                }

                add_keys.push(quote! { registry.add_keys(&<#entity_type as #crate_name::Type>::type_name(), #keys_str); });
                create_entity_types.push(
                    quote! { <#entity_type as #crate_name::Type>::create_type_info(registry); },
                );

                let field_ident = &method.sig.ident;
                if let OutputType::Value(inner_ty) = &ty {
                    let block = &method.block;
                    let new_block = quote!({
                        {
                            let value:#inner_ty = async move #block.await;
                            Ok(value)
                        }
                    });
                    method.block = syn::parse2::<Block>(new_block).expect("invalid block");
                    method.sig.output =
                        syn::parse2::<ReturnType>(quote! { -> #crate_name::Result<#inner_ty> })
                            .expect("invalid result type");
                }
                let do_find = quote! { self.#field_ident(ctx, #(#use_keys),*).await.map_err(|err| err.into_server_error().at(ctx.item.pos))? };

                find_entities.push((
                    args.len(),
                    quote! {
                        #(#cfg_attrs)*
                        if typename == &<#entity_type as #crate_name::Type>::type_name() {
                            if let (#(#key_pat),*) = (#(#key_getter),*) {
                                #(#requires_getter)*
                                let ctx_obj = ctx.with_selection_set(&ctx.item.node.selection_set);
                                return #crate_name::OutputValueType::resolve(&#do_find, &ctx_obj, ctx.item).await.map(::std::option::Option::Some);
                            }
                        }
                    },
                ));
            } else if !method_args.skip {
                if method.sig.asyncness.is_none() {
                    return Err(Error::new_spanned(&method, "Must be asynchronous").into());
                }

                let field_name = method_args
                    .name
                    .clone()
                    .unwrap_or_else(|| method.sig.ident.unraw().to_string().to_camel_case());
                let field_desc = get_rustdoc(&method.attrs)?
                    .map(|s| quote! { Some(#s) })
                    .unwrap_or_else(|| quote! {None});
                let field_deprecation = method_args
                    .deprecation
                    .as_ref()
                    .map(|s| quote! {Some(#s)})
                    .unwrap_or_else(|| quote! {None});
                let external = method_args.external;
                let requires = match &method_args.requires {
                    Some(requires) => quote! { Some(#requires) },
                    None => quote! { None },
                };
                let provides = match &method_args.provides {
                    Some(provides) => quote! { Some(#provides) },
                    None => quote! { None },
                };
                let ty = match &method.sig.output {
                    ReturnType::Type(_, ty) => OutputType::parse(ty)?,
                    ReturnType::Default => {
                        return Err(Error::new_spanned(&method.sig.output, "Missing type").into())
                    }
                };
                let cache_control = {
                    let public = method_args.cache_control.is_public();
                    let max_age = method_args.cache_control.max_age;
                    quote! {
                        #crate_name::CacheControl {
                            public: #public,
                            max_age: #max_age,
                        }
                    }
                };
                let cfg_attrs = get_cfg_attrs(&method.attrs);

                let mut create_ctx = true;
                let mut args = Vec::new();

                for (idx, arg) in method.sig.inputs.iter_mut().enumerate() {
                    if let FnArg::Receiver(receiver) = arg {
                        if idx != 0 {
                            return Err(Error::new_spanned(
                                receiver,
                                "The self receiver must be the first parameter.",
                            )
                            .into());
                        }
                    } else if let FnArg::Typed(pat) = arg {
                        if idx == 0 {
                            return Err(Error::new_spanned(
                                pat,
                                "The self receiver must be the first parameter.",
                            )
                            .into());
                        }

                        match (&*pat.pat, &*pat.ty) {
                            (Pat::Ident(arg_ident), Type::Path(arg_ty)) => {
                                args.push((
                                    arg_ident.clone(),
                                    arg_ty.clone(),
                                    parse_graphql_attrs::<args::Argument>(&pat.attrs)?
                                        .unwrap_or_default(),
                                ));
                                pat.attrs.clear();
                            }
                            (arg, Type::Reference(TypeReference { elem, .. })) => {
                                if let Type::Path(path) = elem.as_ref() {
                                    if idx != 1
                                        || path.path.segments.last().unwrap().ident != "Context"
                                    {
                                        return Err(Error::new_spanned(
                                            arg,
                                            "The Context must be the second argument.",
                                        )
                                        .into());
                                    }

                                    create_ctx = false;
                                }
                            }
                            _ => {
                                return Err(Error::new_spanned(arg, "Invalid argument type.").into())
                            }
                        }
                    }
                }

                if create_ctx {
                    let arg =
                        syn::parse2::<FnArg>(quote! { _: &#crate_name::Context<'_> }).unwrap();
                    method.sig.inputs.insert(1, arg);
                }

                let mut schema_args = Vec::new();
                let mut use_params = Vec::new();
                let mut get_params = Vec::new();

                for (
                    ident,
                    ty,
                    args::Argument {
                        name,
                        desc,
                        default,
                        default_with,
                        validator,
                        ..
                    },
                ) in args
                {
                    let name = name
                        .clone()
                        .unwrap_or_else(|| ident.ident.unraw().to_string().to_camel_case());
                    let desc = desc
                        .as_ref()
                        .map(|s| quote! {Some(#s)})
                        .unwrap_or_else(|| quote! {None});
                    let default = generate_default(&default, &default_with)?;
                    let schema_default = default
                        .as_ref()
                        .map(|value| {
                            quote! {Some( <#ty as #crate_name::InputValueType>::to_value(&#value).to_string() )}
                        })
                        .unwrap_or_else(|| quote! {None});

                    let validator = match &validator {
                        Some(meta) => {
                            let stream = generate_validator(&crate_name, meta)?;
                            quote!(Some(#stream))
                        }
                        None => quote!(None),
                    };

                    schema_args.push(quote! {
                        args.insert(#name, #crate_name::registry::MetaInputValue {
                            name: #name,
                            description: #desc,
                            ty: <#ty as #crate_name::Type>::create_type_info(registry),
                            default_value: #schema_default,
                            validator: #validator,
                        });
                    });

                    let param_ident = &ident.ident;
                    use_params.push(quote! { #param_ident });

                    let default = match default {
                        Some(default) => quote! { Some(|| -> #ty { #default }) },
                        None => quote! { None },
                    };
                    let param_getter_name = get_param_getter_ident(&ident.ident.to_string());
                    get_params.push(quote! {
                        let #param_getter_name = || -> #crate_name::ServerResult<#ty> { ctx.param_value(#name, #default) };
                        let #ident: #ty = #param_getter_name()?;
                    });
                }

                let schema_ty = ty.value_type();

                schema_fields.push(quote! {
                    #(#cfg_attrs)*
                    fields.insert(#field_name.to_string(), #crate_name::registry::MetaField {
                        name: #field_name.to_string(),
                        description: #field_desc,
                        args: {
                            let mut args = #crate_name::indexmap::IndexMap::new();
                            #(#schema_args)*
                            args
                        },
                        ty: <#schema_ty as #crate_name::Type>::create_type_info(registry),
                        deprecation: #field_deprecation,
                        cache_control: #cache_control,
                        external: #external,
                        provides: #provides,
                        requires: #requires,
                    });
                });

                let field_ident = &method.sig.ident;
                if let OutputType::Value(inner_ty) = &ty {
                    let block = &method.block;
                    let new_block = quote!({
                        {
                            let value:#inner_ty = async move #block.await;
                            Ok(value)
                        }
                    });
                    method.block = syn::parse2::<Block>(new_block).expect("invalid block");
                    method.sig.output =
                        syn::parse2::<ReturnType>(quote! { -> #crate_name::Result<#inner_ty> })
                            .expect("invalid result type");
                }

                let resolve_obj = quote! {
                    {
                        let res = self.#field_ident(ctx, #(#use_params),*).await;
                        res.map_err(|err| err.into_server_error().at(ctx.item.pos))?
                    }
                };

<<<<<<< HEAD
                let guard = field.guard.map(|guard| {
                    quote! {
                        #guard.check(ctx).await
                            .map_err(|err| err.into_server_error().at(ctx.item.pos))?;
                    }
                });
                let post_guard = field.post_guard.map(|guard| {
                    quote! {
=======
                let guard = match &method_args.guard {
                    Some(meta_list) => generate_guards(&crate_name, meta_list)?,
                    None => None,
                };

                let guard = guard
                    .map(|guard| quote! {
                        #guard.check(ctx).await
                            .map_err(|err| err.into_error_with_path(ctx.item.pos, ctx.path_node.as_ref()))?;
                    });

                let post_guard = match &method_args.post_guard {
                    Some(meta_list) => generate_post_guards(&crate_name, meta_list)?,
                    None => None,
                };

                let post_guard = post_guard
                    .map(|guard| quote! {
>>>>>>> af2e480b
                        #guard.check(ctx, &res).await
                            .map_err(|err| err.into_server_error().at(ctx.item.pos))?;
                    }
                });

                resolvers.push(quote! {
                    #(#cfg_attrs)*
                    if ctx.item.node.name.node == #field_name {
                        #(#get_params)*
                        #guard
                        let ctx_obj = ctx.with_selection_set(&ctx.item.node.selection_set);
                        let res = #resolve_obj;
                        #post_guard
                        return #crate_name::OutputValueType::resolve(&res, &ctx_obj, ctx.item).await.map(::std::option::Option::Some);
                    }
                });
            }

            remove_graphql_attrs(&mut method.attrs);
        }
    }

    let cache_control = {
        let public = object_args.cache_control.is_public();
        let max_age = object_args.cache_control.max_age;
        quote! {
            #crate_name::CacheControl {
                public: #public,
                max_age: #max_age,
            }
        }
    };

    find_entities.sort_by(|(a, _), (b, _)| b.cmp(a));
    let find_entities_iter = find_entities.iter().map(|(_, code)| code);

    let expanded = quote! {
        #item_impl

        #[allow(clippy::all, clippy::pedantic)]
        impl #generics #crate_name::Type for #self_ty #where_clause {
            fn type_name() -> ::std::borrow::Cow<'static, str> {
                ::std::borrow::Cow::Borrowed(#gql_typename)
            }

            fn create_type_info(registry: &mut #crate_name::registry::Registry) -> String {
                let ty = registry.create_type::<Self, _>(|registry| #crate_name::registry::MetaType::Object {
                    name: #gql_typename.to_string(),
                    description: #desc,
                    fields: {
                        let mut fields = #crate_name::indexmap::IndexMap::new();
                        #(#schema_fields)*
                        fields
                    },
                    cache_control: #cache_control,
                    extends: #extends,
                    keys: None,
                });
                #(#create_entity_types)*
                #(#add_keys)*
                ty
            }
        }

        #[allow(clippy::all, clippy::pedantic, clippy::suspicious_else_formatting)]
        #[allow(unused_braces, unused_variables, unused_parens, unused_mut)]
        #[#crate_name::async_trait::async_trait]
        impl#generics #crate_name::resolver_utils::ObjectType for #self_ty #where_clause {
            async fn resolve_field(&self, ctx: &#crate_name::Context<'_>) -> #crate_name::ServerResult<::std::option::Option<#crate_name::serde_json::Value>> {
                #(#resolvers)*
                Ok(None)
            }

            async fn find_entity(&self, ctx: &#crate_name::Context<'_>, params: &#crate_name::Value) -> #crate_name::ServerResult<::std::option::Option<#crate_name::serde_json::Value>> {
                let params = match params {
                    #crate_name::Value::Object(params) => params,
                    _ => return Ok(None),
                };
                let typename = if let Some(#crate_name::Value::String(typename)) = params.get("__typename") {
                    typename
                } else {
                    return Err(
                        #crate_name::ServerError::new(r#""__typename" must be an existing string."#)
                            .at(ctx.item.pos)
                    );
                };
                #(#find_entities_iter)*
                Ok(None)
            }
        }

        #[allow(clippy::all, clippy::pedantic)]
        #[#crate_name::async_trait::async_trait]
        impl #generics #crate_name::OutputValueType for #self_ty #where_clause {
            async fn resolve(&self, ctx: &#crate_name::ContextSelectionSet<'_>, _field: &#crate_name::Positioned<#crate_name::parser::types::Field>) -> #crate_name::ServerResult<#crate_name::serde_json::Value> {
                #crate_name::resolver_utils::resolve_object(ctx, self).await
            }
        }

        impl #generics #crate_name::type_mark::TypeMarkObject for #self_ty #where_clause {}
    };
    Ok(expanded.into())
}<|MERGE_RESOLUTION|>--- conflicted
+++ resolved
@@ -416,35 +416,25 @@
                     }
                 };
 
-<<<<<<< HEAD
-                let guard = field.guard.map(|guard| {
+                let guard = match &method_args.guard {
+                    Some(meta_list) => generate_guards(&crate_name, meta_list)?,
+                    None => None,
+                };
+
+                let guard = guard.map(|guard| {
                     quote! {
                         #guard.check(ctx).await
                             .map_err(|err| err.into_server_error().at(ctx.item.pos))?;
                     }
                 });
-                let post_guard = field.post_guard.map(|guard| {
-                    quote! {
-=======
-                let guard = match &method_args.guard {
-                    Some(meta_list) => generate_guards(&crate_name, meta_list)?,
-                    None => None,
-                };
-
-                let guard = guard
-                    .map(|guard| quote! {
-                        #guard.check(ctx).await
-                            .map_err(|err| err.into_error_with_path(ctx.item.pos, ctx.path_node.as_ref()))?;
-                    });
 
                 let post_guard = match &method_args.post_guard {
                     Some(meta_list) => generate_post_guards(&crate_name, meta_list)?,
                     None => None,
                 };
 
-                let post_guard = post_guard
-                    .map(|guard| quote! {
->>>>>>> af2e480b
+                let post_guard = post_guard.map(|guard| {
+                    quote! {
                         #guard.check(ctx, &res).await
                             .map_err(|err| err.into_server_error().at(ctx.item.pos))?;
                     }
